//! Copyright (C) 2017-2024 Smart Code OOD 203358507

use std::{
    env, fs,
    io::{self, BufRead},
};

use chrono::{Datelike, Utc};
use regex::Regex;
use walkdir::WalkDir;

#[test]
fn copyright() {
    let include_dirs = vec!["src", "tests", ".github/workflows"];
    let project_root = env!("CARGO_MANIFEST_DIR");
    let current_year = Utc::now().year().to_string();
    let regex_pattern = format!(
        r"Copyright \(C\) 2017-{} Smart Code OOD 203358507",
        regex::escape(&current_year)
    );
    let copyright_regex = Regex::new(&regex_pattern).unwrap();

    let mut results = vec![];

    for entry in WalkDir::new(project_root)
        .into_iter()
        .filter_map(|e| e.ok())
    {
        let path = entry.path();

        if path.is_file() {
            let parent_dir = path.parent();
            let parent_dir_included = parent_dir
                .and_then(|dir| dir.strip_prefix(project_root).ok())
                .and_then(|relative_dir| {
                    relative_dir
                        .components()
                        .next()
                        .and_then(|comp| comp.as_os_str().to_str())
                })
                .map(|dir| include_dirs.contains(&dir))
                .unwrap_or(false);

            if parent_dir_included {
                if let Ok(file) = fs::File::open(path) {
                    let reader = io::BufReader::new(file);
                    if let Some(first_line) = reader.lines().next() {
                        let line = first_line.unwrap();
<<<<<<< HEAD
                        assert!(copyright_regex.is_match(&line));
=======

                        results.push((path.to_owned(), copyright_regex.is_match(&line)));
>>>>>>> ded1aff2
                    }
                }
            }
        }
    }

    let copyright_missing_files = results
        .into_iter()
        .filter_map(|(file, is_match)| if is_match { None } else { Some(file) })
        .collect::<Vec<_>>();

    assert!(
        copyright_missing_files.is_empty(),
        "Copyright missing in files: {copyright_missing_files:#?}"
    )
}<|MERGE_RESOLUTION|>--- conflicted
+++ resolved
@@ -42,16 +42,12 @@
                 .unwrap_or(false);
 
             if parent_dir_included {
-                if let Ok(file) = fs::File::open(path) {
+                if let Ok(file) = fs::File::open(&path) {
                     let reader = io::BufReader::new(file);
                     if let Some(first_line) = reader.lines().next() {
                         let line = first_line.unwrap();
-<<<<<<< HEAD
-                        assert!(copyright_regex.is_match(&line));
-=======
 
                         results.push((path.to_owned(), copyright_regex.is_match(&line)));
->>>>>>> ded1aff2
                     }
                 }
             }
