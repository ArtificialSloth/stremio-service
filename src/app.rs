--- conflicted
+++ resolved
@@ -1,14 +1,10 @@
-<<<<<<< HEAD
+// Copyright (C) 2017-2023 Smart code 203358507
+
 #[cfg(all(feature = "bundled", any(target_os = "linux", target_os = "macos")))]
 use std::path::Path;
 use std::{fmt::Display, path::PathBuf, str::FromStr, time::Duration};
 
 use anyhow::{anyhow, bail, Context, Error};
-=======
-// Copyright (C) 2017-2023 Smart code 203358507
-
-use anyhow::{anyhow, Context, Error};
->>>>>>> b7317a18
 use fslock::LockFile;
 use log::{error, info, trace};
 use rand::Rng;
