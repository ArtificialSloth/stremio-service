--- conflicted
+++ resolved
@@ -1,8 +1,6 @@
-<<<<<<< HEAD
+// Copyright (C) 2017-2023 Smart code 203358507
+
 use std::{path::PathBuf, process::Stdio, sync::Arc};
-=======
-// Copyright (C) 2017-2023 Smart code 203358507
->>>>>>> b7317a18
 
 use anyhow::{anyhow, bail, Context, Error};
 use futures::executor::block_on;
@@ -156,9 +154,9 @@
     /// Returns the ffmpeg binary name (Operating system dependent).
     ///
     /// Supports only 3 OSes:
-    /// - `linux` returns `ffmpeg`
-    /// - `macos` returns `ffmpeg`
-    /// - `windows` returns `ffmpeg.exe`
+    /// - `linux` - returns `ffmpeg-linux` or `ffmpeg` (when `bundled` feature is enabled)
+    /// - `macos` returns `ffmpeg-macos` or `ffmpeg` (when `bundled` feature is enabled)
+    /// - `windows` returns `ffmpeg-windows.exe`
     ///
     /// If no OS is supplied, [`std::env::consts::OS`] is used.
     ///
