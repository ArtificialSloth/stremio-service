--- conflicted
+++ resolved
@@ -29,23 +29,13 @@
             "cargo --offline build --release --features=bundled,offline-build --verbose"
         ],
         "post-install": [
-<<<<<<< HEAD
-            "install -Dm755 server.js -t /app/bin/stremio-service/",
-            "install -Dm755 ./target/release/stremio-service -t /app/bin/stremio-service/",
-            "install -Dm755 ./resources/bin/linux/stremio-runtime -t /app/bin/stremio-service/",
-            "install -Dm755 ./resources/bin/linux/ffmpeg -t /app/bin/stremio-service/",
-            "install -Dm755 ./resources/bin/linux/ffprobe -t /app/bin/stremio-service/",
-            "install -Dm644 ./LICENSE.md -t /app/bin/stremio-service/",
-            "install -Dm644 ./resources/com.stremio.service.svg /app/share/icons/hicolor/scalable/apps/com.stremio.Service.svg",
-=======
             "install -Dm755 ./flatpak/stremio-service -t /app/bin/",
             "install -Dm755 server.js -t /app/share/stremio-service/",
             "install -Dm755 ./target/release/stremio-service -t /app/share/stremio-service/",
-            "install -Dm755 ./resources/bin/linux/node -t /app/share/stremio-service/",
+            "install -Dm755 ./resources/bin/linux/stremio-runtime -t /app/share/stremio-service/",
             "install -Dm755 ./resources/bin/linux/ffmpeg -t /app/share/stremio-service/",
             "install -Dm755 ./resources/bin/linux/ffprobe -t /app/share/stremio-service/",
             "install -Dm644 ./LICENSE.md -t /app/share/stremio-service/",
->>>>>>> 407546f0
             "install -Dm644 ./flatpak/com.stremio.Service.desktop /app/share/applications/com.stremio.Service.desktop",
             "install -Dm644 ./resources/com.stremio.service.metainfo.xml /app/share/metainfo/com.stremio.Service.metainfo.xml",
             "install -Dm644 ./resources/com.stremio.service.svg /app/share/icons/hicolor/scalable/apps/com.stremio.Service.svg"
